import json
import os
import sys
import unittest
import shutil
from nose.plugins.attrib import attr

from unittest import mock

from smac.smac_cli import SMACCLI
from smac.optimizer import ei_optimization
from ConfigSpace.util import get_one_exchange_neighbourhood


class TestDeterministicSMAC(unittest.TestCase):

    def setUp(self):
        base_directory = os.path.split(__file__)[0]
        base_directory = os.path.abspath(
            os.path.join(base_directory, '..', '..'))
        self.current_dir = os.getcwd()
        os.chdir(base_directory)

        self.output_dir_1 = "test/test_files/out_test_deterministic_1"
        self.output_dir_2 = "test/test_files/out_test_deterministic_2"
        self.output_dir_3 = "test/test_files/out_test_deterministic_3"
        self.scenario_file = "test/test_files/test_deterministic_scenario.txt"
        self.output_dirs = [self.output_dir_1, self.output_dir_2, self.output_dir_3]

        self.maxDiff = None

    def tearDown(self):
        for output_dir in self.output_dirs:
            if output_dir:
                shutil.rmtree(output_dir, ignore_errors=True)
        os.chdir(self.current_dir)

    @attr('slow')
    @unittest.mock.patch("smac.optimizer.ei_optimization.get_one_exchange_neighbourhood")
    def test_deterministic(self, patch):
        """
        Testing deterministic behaviour.
        """

        # Make SMAC a bit faster
        patch.side_effect = lambda configuration, seed: get_one_exchange_neighbourhood(
            configuration=configuration,
            stdev=0.05,
            num_neighbors=2,
            seed=seed,
        )

        testargs = ["scripts/smac",
                    "--scenario", self.scenario_file,
                    "--verbose_level", "DEBUG",
                    "--seed", "1",
                    "--random_configuration_chooser", "test/test_cli/random_configuration_chooser_impl.py",
                    "--output_dir", self.output_dir_1]
        SMACCLI().main_cli(testargs[1:])
        testargs = ["scripts/smac",
                    "--scenario", self.scenario_file,
                    "--verbose_level", "DEBUG",
                    "--seed", "1",
                    "--random_configuration_chooser", "test/test_cli/random_configuration_chooser_impl.py",
                    "--output_dir", self.output_dir_2]
        SMACCLI().main_cli(testargs[1:])
        testargs = ["scripts/smac",
                    "--scenario", self.scenario_file,
                    "--verbose_level", "DEBUG",
                    "--seed", "2",
                    "--random_configuration_chooser", "test/test_cli/random_configuration_chooser_impl.py",
                    "--output_dir", self.output_dir_3]
        SMACCLI().main_cli(testargs[1:])
        # compare trajectories in output_dir_{1,2,3}
        h1 = json.load(open(self.output_dir_1 + '/run_1/runhistory.json'))
        h2 = json.load(open(self.output_dir_2 + '/run_1/runhistory.json'))
        h3 = json.load(open(self.output_dir_3 + '/run_2/runhistory.json'))
        self.assertEqual(h1, h2)
        self.assertNotEqual(h1, h3)

    def test_modes(self):
        """
        Test if different modes are accepted
        """
        testargs = ["scripts/smac",
                    "--scenario", self.scenario_file,
                    "--verbose_level", "DEBUG",
                    "--seed", "2",
                    "--random_configuration_chooser", "test/test_cli/random_configuration_chooser_impl.py",
                    "--output_dir", self.output_dir_3,
                    "--mode", 'SMAC']
        cli = SMACCLI()
        with mock.patch("smac.smac_cli.SMAC") as MSMAC:
            MSMAC.return_value.optimize.return_value = True
            cli.main_cli(testargs[1:])
<<<<<<< HEAD
            MSMAC.assert_called_once_with(
                initial_configurations=None, restore_incumbent=None, run_id=2,
                runhistory=None, stats=None, scenario=mock.ANY, rng=mock.ANY)
=======
            MSMAC.assert_called_once()
>>>>>>> e49a70e3

        testargs[-1] = 'BOGP'
        cli = SMACCLI()
        with mock.patch("smac.smac_cli.BOGP") as MSMAC:
            MSMAC.return_value.optimize.return_value = True
            cli.main_cli(testargs[1:])
<<<<<<< HEAD
            MSMAC.assert_called_once_with(
                initial_configurations=None, restore_incumbent=None, run_id=2,
                runhistory=None, stats=None, scenario=mock.ANY, rng=mock.ANY)
=======
            MSMAC.assert_called_once()
>>>>>>> e49a70e3

        testargs[-1] = 'BORF'
        cli = SMACCLI()
        with mock.patch("smac.smac_cli.BORF") as MSMAC:
            MSMAC.return_value.optimize.return_value = True
            cli.main_cli(testargs[1:])
<<<<<<< HEAD
            MSMAC.assert_called_once_with(
                initial_configurations=None, restore_incumbent=None, run_id=2,
                runhistory=None, stats=None, scenario=mock.ANY, rng=mock.ANY)
=======
            MSMAC.assert_called_once()
>>>>>>> e49a70e3

        testargs[-1] = 'Hydra'
        cli = SMACCLI()
        with mock.patch("smac.smac_cli.Hydra") as MSMAC:
            MSMAC.return_value.optimize.return_value = True
            cli.main_cli(testargs[1:])
<<<<<<< HEAD
            MSMAC.assert_called_once_with(
                initial_configurations=None, restore_incumbent=None, run_id=2,
                incs_per_round=1, n_iterations=3,
                n_optimizers=1, random_configuration_chooser=mock.ANY,
                runhistory=None, stats=None, scenario=mock.ANY, rng=mock.ANY, val_set='train'
            )
=======
            MSMAC.assert_called_once()
>>>>>>> e49a70e3

        testargs[-1] = 'PSMAC'
        cli = SMACCLI()
        with mock.patch("smac.smac_cli.PSMAC") as MSMAC:
            MSMAC.return_value.optimize.return_value = True
            cli.main_cli(testargs[1:])
<<<<<<< HEAD
            MSMAC.assert_called_once_with(
                run_id=2, scenario=mock.ANY, rng=mock.ANY,
                n_incs=1, n_optimizers=1, shared_model=False, validate=False
            )
=======
            MSMAC.assert_called_once()
>>>>>>> e49a70e3
<|MERGE_RESOLUTION|>--- conflicted
+++ resolved
@@ -93,66 +93,46 @@
         with mock.patch("smac.smac_cli.SMAC") as MSMAC:
             MSMAC.return_value.optimize.return_value = True
             cli.main_cli(testargs[1:])
-<<<<<<< HEAD
             MSMAC.assert_called_once_with(
                 initial_configurations=None, restore_incumbent=None, run_id=2,
                 runhistory=None, stats=None, scenario=mock.ANY, rng=mock.ANY)
-=======
-            MSMAC.assert_called_once()
->>>>>>> e49a70e3
 
         testargs[-1] = 'BOGP'
         cli = SMACCLI()
         with mock.patch("smac.smac_cli.BOGP") as MSMAC:
             MSMAC.return_value.optimize.return_value = True
             cli.main_cli(testargs[1:])
-<<<<<<< HEAD
             MSMAC.assert_called_once_with(
                 initial_configurations=None, restore_incumbent=None, run_id=2,
                 runhistory=None, stats=None, scenario=mock.ANY, rng=mock.ANY)
-=======
-            MSMAC.assert_called_once()
->>>>>>> e49a70e3
 
         testargs[-1] = 'BORF'
         cli = SMACCLI()
         with mock.patch("smac.smac_cli.BORF") as MSMAC:
             MSMAC.return_value.optimize.return_value = True
             cli.main_cli(testargs[1:])
-<<<<<<< HEAD
             MSMAC.assert_called_once_with(
                 initial_configurations=None, restore_incumbent=None, run_id=2,
                 runhistory=None, stats=None, scenario=mock.ANY, rng=mock.ANY)
-=======
-            MSMAC.assert_called_once()
->>>>>>> e49a70e3
 
         testargs[-1] = 'Hydra'
         cli = SMACCLI()
         with mock.patch("smac.smac_cli.Hydra") as MSMAC:
             MSMAC.return_value.optimize.return_value = True
             cli.main_cli(testargs[1:])
-<<<<<<< HEAD
             MSMAC.assert_called_once_with(
                 initial_configurations=None, restore_incumbent=None, run_id=2,
                 incs_per_round=1, n_iterations=3,
                 n_optimizers=1, random_configuration_chooser=mock.ANY,
                 runhistory=None, stats=None, scenario=mock.ANY, rng=mock.ANY, val_set='train'
             )
-=======
-            MSMAC.assert_called_once()
->>>>>>> e49a70e3
 
         testargs[-1] = 'PSMAC'
         cli = SMACCLI()
         with mock.patch("smac.smac_cli.PSMAC") as MSMAC:
             MSMAC.return_value.optimize.return_value = True
             cli.main_cli(testargs[1:])
-<<<<<<< HEAD
             MSMAC.assert_called_once_with(
                 run_id=2, scenario=mock.ANY, rng=mock.ANY,
                 n_incs=1, n_optimizers=1, shared_model=False, validate=False
-            )
-=======
-            MSMAC.assert_called_once()
->>>>>>> e49a70e3
+            )